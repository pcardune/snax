<<<<<<< HEAD
import { compileToWasmModule, exec, SnaxExports } from './test-util.js';
=======
import { WASI } from '../wasi.js';
import {
  compileToWasmModule,
  CompileToWatOptions,
  exec,
  int32,
  int32Slice,
} from './test-util.js';

let wasi: WASI;
let options: CompileToWatOptions;

const execWithWASI = async (code: string) => {
  const { instance } = await compileToWasmModule(code, {
    includeRuntime: true,
    importObject: {
      wasi_snapshot_preview1: wasi.wasiImport,
      wasi_unstable: wasi.wasiImport,
    },
  });
  return wasi.start(instance);
};

beforeEach(() => {
  wasi = new WASI();
  wasi.stdout.write = jest.fn();
  options = {
    includeRuntime: true,
    importObject: {
      wasi_snapshot_preview1: wasi.wasiImport,
      wasi_unstable: wasi.wasiImport,
    },
  };
});
>>>>>>> ac928ff4

describe('malloc', () => {
  it('allocates from the beginning of memory', async () => {
    const code = `
      import mem from "snax/memory.snx"
      pub func test(numBytes:usize) {
        return mem::malloc(numBytes);
      }
    `;
    const { exports } = await compileToWasmModule<{
      test: (numBytes: number) => number;
    }>(code, options);
    const first = exports.test(7);
    const second = exports.test(4);
    const third = exports.test(8);
    expect(second).toBe(first + 7);
    expect(third).toBe(second + 4);
  });

  it('finds the next available space', async () => {
    const code = `
      import mem from "snax/memory.snx"
      pub func test(numBytes:usize) {
        return mem::allocate_memory(numBytes);
      }
      pub func init() {
        return mem::init_allocator(100_u32);
      }
    `;
    const { exports, wat } = await compileToWasmModule<{
      init: () => number;
      test: (num: number) => number;
    }>(code, options);
    const heapStart = exports.init();
    expect(int32(exports.memory, heapStart)).toEqual(100);
    expect(exports.test(4)).toEqual(heapStart + 8);
    expect(int32(exports.memory, heapStart)).toEqual(4);
    expect(int32(exports.memory, heapStart + 4)).toEqual(1);
    expect(int32Slice(exports.memory, heapStart, 16)).toMatchInlineSnapshot(`
      Array [
        4,
        1,
        0,
        88,
      ]
    `);
    expect(int32(exports.memory, heapStart + 8 + 4)).toEqual(100 - 12);
    expect(exports.test(8)).toEqual(heapStart + 20);
    expect(int32Slice(exports.memory, heapStart, 32)).toMatchInlineSnapshot(`
      Array [
        4,
        1,
        0,
        8,
        1,
        0,
        0,
        72,
      ]
    `);
  });
});

<<<<<<< HEAD
describe('trigonometric functions', () => {
  const code = `
    import math from "snax/math.snx"
    pub func sin(x:f32) {
      return math::sinf32(x);
    }
    pub func cos(x:f32) {
      return math::cosf32(x);
    }
  `;

  type TrigFunc = (x: number) => number;
  let calc: { sin: TrigFunc; cos: TrigFunc };

  beforeAll(async () => {
    const { exports } = await compileToWasmModule<SnaxExports & typeof calc>(
      code
    );
    calc = exports;
  });

  it('sinf32()', async () => {
    for (let i = -5; i < 5; i += 0.1) {
      expect(calc.sin(i)).toBeCloseTo(Math.sin(i));
    }
  });

  it('cosf32()', async () => {
    for (let i = -5; i < 5; i += 0.1) {
      expect(calc.cos(i)).toBeCloseTo(Math.cos(i));
    }
=======
describe('sin_f32', () => {
  it('calculated sin', async () => {
    const code = `
      import math from "snax/math.snx"
      math::sinf32(2.0);
    `;
    expect(await exec(code, options)).toBeCloseTo(Math.sin(2));
  });
});

describe('io', () => {
  it('lets you print a string', async () => {
    const code = `
      import io from "snax/io.snx"
      io::printStr(@"foo");
    `;
    await execWithWASI(code);
    expect(wasi.stdout.write).toHaveBeenCalledWith('foo');
>>>>>>> ac928ff4
  });
});<|MERGE_RESOLUTION|>--- conflicted
+++ resolved
@@ -1,6 +1,3 @@
-<<<<<<< HEAD
-import { compileToWasmModule, exec, SnaxExports } from './test-util.js';
-=======
 import { WASI } from '../wasi.js';
 import {
   compileToWasmModule,
@@ -35,7 +32,6 @@
     },
   };
 });
->>>>>>> ac928ff4
 
 describe('malloc', () => {
   it('allocates from the beginning of memory', async () => {
@@ -99,39 +95,6 @@
   });
 });
 
-<<<<<<< HEAD
-describe('trigonometric functions', () => {
-  const code = `
-    import math from "snax/math.snx"
-    pub func sin(x:f32) {
-      return math::sinf32(x);
-    }
-    pub func cos(x:f32) {
-      return math::cosf32(x);
-    }
-  `;
-
-  type TrigFunc = (x: number) => number;
-  let calc: { sin: TrigFunc; cos: TrigFunc };
-
-  beforeAll(async () => {
-    const { exports } = await compileToWasmModule<SnaxExports & typeof calc>(
-      code
-    );
-    calc = exports;
-  });
-
-  it('sinf32()', async () => {
-    for (let i = -5; i < 5; i += 0.1) {
-      expect(calc.sin(i)).toBeCloseTo(Math.sin(i));
-    }
-  });
-
-  it('cosf32()', async () => {
-    for (let i = -5; i < 5; i += 0.1) {
-      expect(calc.cos(i)).toBeCloseTo(Math.cos(i));
-    }
-=======
 describe('sin_f32', () => {
   it('calculated sin', async () => {
     const code = `
@@ -150,6 +113,5 @@
     `;
     await execWithWASI(code);
     expect(wasi.stdout.write).toHaveBeenCalledWith('foo');
->>>>>>> ac928ff4
   });
 });